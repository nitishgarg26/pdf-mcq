--- conflicted
+++ resolved
@@ -1,10 +1,6 @@
 # app.py
 import streamlit as st
-<<<<<<< HEAD
 import pymupdf as fitz  # Correct import for PyMuPDF
-=======
-import pymupdf as fitz  # Correct PyMuPDF import
->>>>>>> b54933b3
 from docx import Document
 from docx.shared import Inches
 import io
